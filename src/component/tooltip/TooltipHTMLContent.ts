/*
* Licensed to the Apache Software Foundation (ASF) under one
* or more contributor license agreements.  See the NOTICE file
* distributed with this work for additional information
* regarding copyright ownership.  The ASF licenses this file
* to you under the Apache License, Version 2.0 (the
* "License"); you may not use this file except in compliance
* with the License.  You may obtain a copy of the License at
*
*   http://www.apache.org/licenses/LICENSE-2.0
*
* Unless required by applicable law or agreed to in writing,
* software distributed under the License is distributed on an
* "AS IS" BASIS, WITHOUT WARRANTIES OR CONDITIONS OF ANY
* KIND, either express or implied.  See the License for the
* specific language governing permissions and limitations
* under the License.
*/

<<<<<<< HEAD
/* global document, window */

import { isString, indexOf, map, each, bind, isArray, isDom } from 'zrender/src/core/util';
=======
import { isString, indexOf, each, bind, isArray, isDom } from 'zrender/src/core/util';
>>>>>>> 3dbb0824
import { toHex } from 'zrender/src/tool/color';
import { normalizeEvent } from 'zrender/src/core/event';
import { transformLocalCoord } from 'zrender/src/core/dom';
import env from 'zrender/src/core/env';
import { convertToColorString, toCamelCase, normalizeCssArray } from '../../util/format';
import type ExtensionAPI from '../../core/ExtensionAPI';
import type { ZRenderType } from 'zrender/src/zrender';
import type { TooltipOption } from './TooltipModel';
import Model from '../../model/Model';
import type { ZRRawEvent } from 'zrender/src/core/types';
import type { ColorString, ZRColor } from '../../util/types';
import type CanvasPainter from 'zrender/src/canvas/Painter';
import type SVGPainter from 'zrender/src/svg/Painter';
import {
    shouldTooltipConfine,
    toCSSVendorPrefix,
    getComputedStyle,
    TRANSFORM_VENDOR,
    TRANSITION_VENDOR
} from './helper';
import { getPaddingFromTooltipModel } from './tooltipMarkup';

/* global document, window */

const CSS_TRANSITION_VENDOR = toCSSVendorPrefix(TRANSITION_VENDOR, 'transition');
const CSS_TRANSFORM_VENDOR = toCSSVendorPrefix(TRANSFORM_VENDOR, 'transform');

// eslint-disable-next-line
const gCssText = `position:absolute;display:block;border-style:solid;white-space:nowrap;z-index:9999999;${env.transform3dSupported ? 'will-change:transform;' : ''}`;

function mirrorPos(pos: string): string {
    pos = pos === 'left'
        ? 'right'
        : pos === 'right'
        ? 'left'
        : pos === 'top'
        ? 'bottom'
        : 'top';
    return pos;
}

function assembleArrow(
    backgroundColor: ColorString,
    borderColor: ZRColor,
    arrowPosition: TooltipOption['position']
) {
    if (!isString(arrowPosition) || arrowPosition === 'inside') {
        return '';
    }

    borderColor = convertToColorString(borderColor);
    const arrowPos = mirrorPos(arrowPosition);
    let positionStyle = `${arrowPos}:-6px;`;
    let transformStyle = CSS_TRANSFORM_VENDOR + ':';
    if (indexOf(['left', 'right'], arrowPos) > -1) {
        positionStyle += 'top:50%';
        transformStyle += `translateY(-50%) rotate(${arrowPos === 'left' ? -225 : -45}deg)`;
    }
    else {
        positionStyle += 'left:50%';
        transformStyle += `translateX(-50%) rotate(${arrowPos === 'top' ? 225 : 45}deg)`;
    }

    const borderStyle = `${borderColor} solid 1px;`;
    const styleCss = [
        'position:absolute;width:10px;height:10px;',
        `${positionStyle};${transformStyle};`,
        `border-bottom:${borderStyle}`,
        `border-right:${borderStyle}`,
        `background-color:${backgroundColor};`,
        'box-shadow:8px 8px 16px -3px #000;'
    ];
    return `<div style="${styleCss.join('')}"></div>`;
}

function assembleTransition(duration: number, onlyFade?: boolean): string {
    const transitionCurve = 'cubic-bezier(0.23,1,0.32,1)';
    let transitionOption = ` ${duration / 2}s ${transitionCurve}`;
    let transitionText = `opacity${transitionOption},visibility${transitionOption}`;
    if (!onlyFade) {
        transitionOption = ` ${duration}s ${transitionCurve}`;
        transitionText += env.transformSupported
            ? `,${CSS_TRANSFORM_VENDOR}${transitionOption}`
            : `,left${transitionOption},top${transitionOption}`;
    }

    return CSS_TRANSITION_VENDOR + ':' + transitionText;
}

function assembleTransform(x: number, y: number, toString?: boolean) {
    // If using float on style, the final width of the dom might
    // keep changing slightly while mouse move. So `toFixed(0)` them.
    const x0 = x.toFixed(0) + 'px';
    const y0 = y.toFixed(0) + 'px';
    // not support transform, use `left` and `top` instead.
    if (!env.transformSupported) {
        return toString
            ? `top:${y0};left:${x0};`
            : [['top', y0], ['left', x0]];
    }
    // support transform
    const is3d = env.transform3dSupported;
    const translate = `translate${is3d ? '3d' : ''}(${x0},${y0}${is3d ? ',0' : ''})`;
    return toString
        ? 'top:0;left:0;' + CSS_TRANSFORM_VENDOR + ':' + translate + ';'
        : [['top', 0], ['left', 0], [TRANSFORM_VENDOR, translate]];
}

/**
 * @param {Object} textStyle
 * @return {string}
 * @inner
 */
function assembleFont(textStyleModel: Model<TooltipOption['textStyle']>): string {
    const cssText = [];

    const fontSize = textStyleModel.get('fontSize');
    const color = textStyleModel.getTextColor();

    color && cssText.push('color:' + color);

    cssText.push('font:' + textStyleModel.getFont());

    fontSize
        // @ts-ignore, leave it to the tooltip refactor.
        && cssText.push('line-height:' + Math.round(fontSize * 3 / 2) + 'px');

    const shadowColor = textStyleModel.get('textShadowColor');
    const shadowBlur = textStyleModel.get('textShadowBlur') || 0;
    const shadowOffsetX = textStyleModel.get('textShadowOffsetX') || 0;
    const shadowOffsetY = textStyleModel.get('textShadowOffsetY') || 0;
    shadowColor && shadowBlur
        && cssText.push('text-shadow:' + shadowOffsetX + 'px ' + shadowOffsetY + 'px '
            + shadowBlur + 'px ' + shadowColor);

    each(['decoration', 'align'] as const, function (name) {
        const val = textStyleModel.get(name);
        val && cssText.push('text-' + name + ':' + val);
    });

    return cssText.join(';');
}

function assembleCssText(tooltipModel: Model<TooltipOption>, enableTransition?: boolean, onlyFade?: boolean) {
    const cssText: string[] = [];
    const transitionDuration = tooltipModel.get('transitionDuration');
    const backgroundColor = tooltipModel.get('backgroundColor');
    const shadowBlur = tooltipModel.get('shadowBlur');
    const shadowColor = tooltipModel.get('shadowColor');
    const shadowOffsetX = tooltipModel.get('shadowOffsetX');
    const shadowOffsetY = tooltipModel.get('shadowOffsetY');
    const textStyleModel = tooltipModel.getModel('textStyle');
    const padding = getPaddingFromTooltipModel(tooltipModel, 'html');
    const boxShadow = `${shadowOffsetX}px ${shadowOffsetY}px ${shadowBlur}px ${shadowColor}`;

    cssText.push('box-shadow:' + boxShadow);
    // Animation transition. Do not animate when transitionDuration is 0.
    enableTransition && transitionDuration && cssText.push(assembleTransition(transitionDuration, onlyFade));

    if (backgroundColor) {
        if (env.canvasSupported) {
            cssText.push('background-color:' + backgroundColor);
        }
        else {
            // for ie
            cssText.push(
                'background-color:#' + toHex(backgroundColor)
            );
            cssText.push('filter:alpha(opacity=70)');
        }
    }

    // Border style
    each(['width', 'color', 'radius'] as const, function (name) {
        const borderName = 'border-' + name;
        const camelCase = toCamelCase(borderName) as 'borderWidth' | 'borderColor' | 'borderRadius';
        const val = tooltipModel.get(camelCase);
        val != null
            && cssText.push(borderName + ':' + val + (name === 'color' ? '' : 'px'));
    });

    // Text style
    cssText.push(assembleFont(textStyleModel));

    // Padding
    if (padding != null) {
        cssText.push('padding:' + normalizeCssArray(padding).join('px ') + 'px');
    }

    return cssText.join(';') + ';';
}

// If not able to make, do not modify the input `out`.
function makeStyleCoord(out: number[], zr: ZRenderType, appendToBody: boolean, zrX: number, zrY: number) {
    const zrPainter = zr && zr.painter;

    if (appendToBody) {
        const zrViewportRoot = zrPainter && zrPainter.getViewportRoot();
        if (zrViewportRoot) {
            // Some APPs might use scale on body, so we support CSS transform here.
            transformLocalCoord(out, zrViewportRoot, document.body, zrX, zrY);
        }
    }
    else {
        out[0] = zrX;
        out[1] = zrY;
        // xy should be based on canvas root. But tooltipContent is
        // the sibling of canvas root. So padding of ec container
        // should be considered here.
        const viewportRootOffset = zrPainter && (zrPainter as CanvasPainter | SVGPainter).getViewportRootOffset();
        if (viewportRootOffset) {
            out[0] += viewportRootOffset.offsetLeft;
            out[1] += viewportRootOffset.offsetTop;
        }
    }

    out[2] = out[0] / zr.getWidth();
    out[3] = out[1] / zr.getHeight();
}

interface TooltipContentOption {
    /**
     * `false`: the DOM element will be inside the container. Default value.
     * `true`: the DOM element will be appended to HTML body, which avoid
     *  some overflow clip but intrude outside of the container.
     */
    appendToBody: boolean
}

class TooltipHTMLContent {

    el: HTMLDivElement;

    private _container: HTMLElement;

    private _show: boolean = false;

    private _styleCoord: [number, number, number, number] = [0, 0, 0, 0];
    private _appendToBody: boolean;

    private _enterable = true;
    private _zr: ZRenderType;

    private _hideTimeout: number;
    /**
     * Hide delay time
     */
    private _hideDelay: number;

    private _inContent: boolean;
    private _firstShow = true;
    private _longHide = true;
    /**
     * Record long-time hide
     */
    private _longHideTimeout: number;

    constructor(
        container: HTMLElement,
        api: ExtensionAPI,
        opt: TooltipContentOption
    ) {
        if (env.wxa) {
            return null;
        }

        const el = document.createElement('div');
        // TODO: TYPE
        (el as any).domBelongToZr = true;
        this.el = el;
        const zr = this._zr = api.getZr();
        const appendToBody = this._appendToBody = opt && opt.appendToBody;

        makeStyleCoord(this._styleCoord, zr, appendToBody, api.getWidth() / 2, api.getHeight() / 2);

        if (appendToBody) {
            document.body.appendChild(el);
        }
        else {
            container.appendChild(el);
        }

        this._container = container;

        // FIXME
        // Is it needed to trigger zr event manually if
        // the browser do not support `pointer-events: none`.

        const self = this;
        el.onmouseenter = function () {
            // clear the timeout in hideLater and keep showing tooltip
            if (self._enterable) {
                clearTimeout(self._hideTimeout);
                self._show = true;
            }
            self._inContent = true;
        };
        el.onmousemove = function (e) {
            e = e || (window as any).event;
            if (!self._enterable) {
                // `pointer-events: none` is set to tooltip content div
                // if `enterable` is set as `false`, and `el.onmousemove`
                // can not be triggered. But in browser that do not
                // support `pointer-events`, we need to do this:
                // Try trigger zrender event to avoid mouse
                // in and out shape too frequently
                const handler = zr.handler;
                const zrViewportRoot = zr.painter.getViewportRoot();
                normalizeEvent(zrViewportRoot, e as ZRRawEvent, true);
                handler.dispatch('mousemove', e);
            }
        };
        el.onmouseleave = function () {
            // set `_inContent` to `false` before `hideLater`
            self._inContent = false;

            if (self._enterable) {
                if (self._show) {
                    self.hideLater(self._hideDelay);
                }
            }
        };
    }

    /**
     * Update when tooltip is rendered
     */
    update(tooltipModel: Model<TooltipOption>) {
        // FIXME
        // Move this logic to ec main?
        const container = this._container;
        const position = getComputedStyle(container, 'position');
        const domStyle = container.style;
        if (domStyle.position !== 'absolute' && position !== 'absolute') {
            domStyle.position = 'relative';
        }

        // move tooltip if chart resized
        const alwaysShowContent = tooltipModel.get('alwaysShowContent');
        alwaysShowContent && this._moveIfResized();

        // update className
        this.el.className = tooltipModel.get('className') || '';

        // Hide the tooltip
        // PENDING
        // this.hide();
    }

    show(tooltipModel: Model<TooltipOption>, nearPointColor: ZRColor) {
        clearTimeout(this._hideTimeout);
        clearTimeout(this._longHideTimeout);
        const el = this.el;
        const style = el.style;
        const styleCoord = this._styleCoord;
        if (!el.innerHTML) {
            style.display = 'none';
        }
        else {
            style.cssText = gCssText
                + assembleCssText(tooltipModel, !this._firstShow, this._longHide)
                // initial transform
                + assembleTransform(styleCoord[0], styleCoord[1], true)
                + `border-color:${convertToColorString(nearPointColor)};`
                + (tooltipModel.get('extraCssText') || '')
                // If mouse occasionally move over the tooltip, a mouseout event will be
                // triggered by canvas, and cause some unexpectable result like dragging
                // stop, "unfocusAdjacency". Here `pointer-events: none` is used to solve
                // it. Although it is not supported by IE8~IE10, fortunately it is a rare
                // scenario.
                + `;pointer-event:${this._enterable ? 'auto' : 'none'}`;
        }

        this._show = true;
        this._firstShow = false;
        this._longHide = false;
    }

    setContent(
        content: string | HTMLElement[],
        markers: unknown,
        tooltipModel: Model<TooltipOption>,
        borderColor?: ZRColor,
        arrowPosition?: TooltipOption['position']
    ) {
        if (content == null) {
            return;
        }

        const el = this.el;

        if (isString(arrowPosition) && tooltipModel.get('trigger') === 'item'
            && !shouldTooltipConfine(tooltipModel)) {
            content += assembleArrow(tooltipModel.get('backgroundColor'), borderColor, arrowPosition);
        }
        if (isString(content)) {
            el.innerHTML = content;
        }
        else if (content) {
            // Clear previous
            el.innerHTML = '';
            if (!isArray(content)) {
                content = [content];
            }
            for (let i = 0; i < content.length; i++) {
                if (isDom(content[i]) && content[i].parentNode !== el) {
                    el.appendChild(content[i]);
                }
            }
        }
    }

    setEnterable(enterable: boolean) {
        this._enterable = enterable;
    }

    getSize() {
        const el = this.el;
        return [el.clientWidth, el.clientHeight];
    }

    moveTo(zrX: number, zrY: number) {
        const styleCoord = this._styleCoord;
        makeStyleCoord(styleCoord, this._zr, this._appendToBody, zrX, zrY);

        if (styleCoord[0] != null && styleCoord[1] != null) {
            const style = this.el.style;
            const transforms = assembleTransform(styleCoord[0], styleCoord[1]) as string[][];
            each(transforms, (transform) => {
              style[transform[0] as any] = transform[1];
            });
        }
    }

    /**
     * when `alwaysShowContent` is true,
     * move the tooltip after chart resized
     */
    _moveIfResized() {
        // The ratio of left to width
        const ratioX = this._styleCoord[2];
        // The ratio of top to height
        const ratioY = this._styleCoord[3];
        this.moveTo(
            ratioX * this._zr.getWidth(),
            ratioY * this._zr.getHeight()
        );
    }

    hide() {
        const style = this.el.style;
        style.visibility = 'hidden';
        style.opacity = '0';
        env.transform3dSupported && (style.willChange = '');
        this._show = false;
        this._longHideTimeout = setTimeout(() => this._longHide = true, 500) as any;
    }

    hideLater(time?: number) {
        if (this._show && !(this._inContent && this._enterable)) {
            if (time) {
                this._hideDelay = time;
                // Set show false to avoid invoke hideLater multiple times
                this._show = false;
                this._hideTimeout = setTimeout(bind(this.hide, this), time) as any;
            }
            else {
                this.hide();
            }
        }
    }

    isShow() {
        return this._show;
    }

    dispose() {
        this.el.parentNode.removeChild(this.el);
    }

    getOuterSize() {
        let width = this.el.clientWidth;
        let height = this.el.clientHeight;

        // Consider browser compatibility.
        // IE8 does not support getComputedStyle.
        const stl = getComputedStyle(this.el);
        if (stl) {
            width += parseInt(stl.borderLeftWidth, 10) + parseInt(stl.borderRightWidth, 10);
            height += parseInt(stl.borderTopWidth, 10) + parseInt(stl.borderBottomWidth, 10);
        }

        return {width: width, height: height};
    }

}

export default TooltipHTMLContent;<|MERGE_RESOLUTION|>--- conflicted
+++ resolved
@@ -17,13 +17,7 @@
 * under the License.
 */
 
-<<<<<<< HEAD
-/* global document, window */
-
-import { isString, indexOf, map, each, bind, isArray, isDom } from 'zrender/src/core/util';
-=======
 import { isString, indexOf, each, bind, isArray, isDom } from 'zrender/src/core/util';
->>>>>>> 3dbb0824
 import { toHex } from 'zrender/src/tool/color';
 import { normalizeEvent } from 'zrender/src/core/event';
 import { transformLocalCoord } from 'zrender/src/core/dom';
