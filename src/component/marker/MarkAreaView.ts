/*
* Licensed to the Apache Software Foundation (ASF) under one
* or more contributor license agreements.  See the NOTICE file
* distributed with this work for additional information
* regarding copyright ownership.  The ASF licenses this file
* to you under the Apache License, Version 2.0 (the
* "License"); you may not use this file except in compliance
* with the License.  You may obtain a copy of the License at
*
*   http://www.apache.org/licenses/LICENSE-2.0
*
* Unless required by applicable law or agreed to in writing,
* software distributed under the License is distributed on an
* "AS IS" BASIS, WITHOUT WARRANTIES OR CONDITIONS OF ANY
* KIND, either express or implied.  See the License for the
* specific language governing permissions and limitations
* under the License.
*/

// TODO Optimize on polar

import * as colorUtil from 'zrender/src/tool/color';
import SeriesData from '../../data/SeriesData';
import * as numberUtil from '../../util/number';
import * as graphic from '../../util/graphic';
import { toggleHoverEmphasis, setStatesStylesFromModel } from '../../util/states';
import * as markerHelper from './markerHelper';
import MarkerView from './MarkerView';
import { retrieve, mergeAll, map, curry, filter, HashMap, extend, isString } from 'zrender/src/core/util';
import { ScaleDataValue, ZRColor } from '../../util/types';
import { CoordinateSystem, isCoordinateSystemType } from '../../coord/CoordinateSystem';
import MarkAreaModel, { MarkArea2DDataItemOption } from './MarkAreaModel';
import SeriesModel from '../../model/Series';
import Cartesian2D from '../../coord/cartesian/Cartesian2D';
import SeriesDimensionDefine from '../../data/SeriesDimensionDefine';
import GlobalModel from '../../model/Global';
import ExtensionAPI from '../../core/ExtensionAPI';
import MarkerModel from './MarkerModel';
import { makeInner } from '../../util/model';
import { getVisualFromData } from '../../visual/helper';
import { setLabelStyle, getLabelStatesModels } from '../../label/labelStyle';
import { getECData } from '../../util/innerStore';
import Axis2D from '../../coord/cartesian/Axis2D';
import { parseDataValue } from '../../data/helper/dataValueHelper';

interface MarkAreaDrawGroup {
    group: graphic.Group
}

const inner = makeInner<{
    data: SeriesData<MarkAreaModel>
}, MarkAreaDrawGroup>();

// Merge two ends option into one.
type MarkAreaMergedItemOption = Omit<MarkArea2DDataItemOption[number], 'coord'> & {
    coord: MarkArea2DDataItemOption[number]['coord'][]
    x0: number | string
    y0: number | string
    x1: number | string
    y1: number | string
};

const markAreaTransform = function (
    seriesModel: SeriesModel,
    coordSys: CoordinateSystem,
    maModel: MarkAreaModel,
    item: MarkArea2DDataItemOption
): MarkAreaMergedItemOption {
    const lt = markerHelper.dataTransform(seriesModel, item[0]);
    const rb = markerHelper.dataTransform(seriesModel, item[1]);

    // FIXME make sure lt is less than rb
    const ltCoord = lt.coord;
    const rbCoord = rb.coord;
    ltCoord[0] = retrieve(ltCoord[0], -Infinity);
    ltCoord[1] = retrieve(ltCoord[1], -Infinity);

    rbCoord[0] = retrieve(rbCoord[0], Infinity);
    rbCoord[1] = retrieve(rbCoord[1], Infinity);

    // Merge option into one
    const result: MarkAreaMergedItemOption = mergeAll([{}, lt, rb]);

    result.coord = [
        lt.coord, rb.coord
    ];
    result.x0 = lt.x;
    result.y0 = lt.y;
    result.x1 = rb.x;
    result.y1 = rb.y;
    return result;
};

function isInfinity(val: ScaleDataValue) {
    return !isNaN(val as number) && !isFinite(val as number);
}

// If a markArea has one dim
function ifMarkAreaHasOnlyDim(
    dimIndex: number,
    fromCoord: ScaleDataValue[],
    toCoord: ScaleDataValue[],
    coordSys: CoordinateSystem
) {
    const otherDimIndex = 1 - dimIndex;
    return isInfinity(fromCoord[otherDimIndex]) && isInfinity(toCoord[otherDimIndex]);
}

function markAreaFilter(coordSys: CoordinateSystem, item: MarkAreaMergedItemOption) {
    const fromCoord = item.coord[0];
    const toCoord = item.coord[1];
    const item0 = {
        coord: fromCoord,
        x: item.x0,
        y: item.y0
    };
    const item1 = {
        coord: toCoord,
        x: item.x1,
        y: item.y1
    };
    if (isCoordinateSystemType<Cartesian2D>(coordSys, 'cartesian2d')) {
        // In case
        // {
        //  markArea: {
        //    data: [{ yAxis: 2 }]
        //  }
        // }
        if (
            fromCoord && toCoord
            && (ifMarkAreaHasOnlyDim(1, fromCoord, toCoord, coordSys)
            || ifMarkAreaHasOnlyDim(0, fromCoord, toCoord, coordSys))
        ) {
            return true;
        }
        //Directly returning true may also do the work,
        //because markArea will not be shown automatically
        //when it's not included in coordinate system.
        //But filtering ahead can avoid keeping rendering markArea
        //when there are too many of them.
        return markerHelper.zoneFilter(coordSys, item0, item1);
    }
    return markerHelper.dataFilter(coordSys, item0)
        || markerHelper.dataFilter(coordSys, item1);
}

// dims can be ['x0', 'y0'], ['x1', 'y1'], ['x0', 'y1'], ['x1', 'y0']
function getSingleMarkerEndPoint(
    data: SeriesData<MarkAreaModel>,
    idx: number,
    dims: typeof dimPermutations[number],
    seriesModel: SeriesModel,
    api: ExtensionAPI
) {
    const coordSys = seriesModel.coordinateSystem;
    const itemModel = data.getItemModel<MarkAreaMergedItemOption>(idx);

    let point;
    const xPx = numberUtil.parsePercent(itemModel.get(dims[0]), api.getWidth());
    const yPx = numberUtil.parsePercent(itemModel.get(dims[1]), api.getHeight());
    if (!isNaN(xPx) && !isNaN(yPx)) {
        point = [xPx, yPx];
    }
    else {
        // Chart like bar may have there own marker positioning logic
        if (seriesModel.getMarkerPosition) {
<<<<<<< HEAD
            //Consider the case that user input the right-bottom point first
            //Pick the larger x and y as 'x1' and 'y1'
            const pointValue0 = data.getValues(['x0', 'y0'], idx);
            const pointValue1 = data.getValues(['x1', 'y1'], idx);
            const clampPointValue0 = coordSys.clampData(pointValue0);
            const clampPointValue1 = coordSys.clampData(pointValue1);
            const pointValue = [];
            if (dims[0] === 'x0') {
                pointValue[0] = (clampPointValue0[0] > clampPointValue1[0]) ? pointValue1[0] : pointValue0[0];
            }
            else {
                pointValue[0] = (clampPointValue0[0] > clampPointValue1[0]) ? pointValue0[0] : pointValue1[0];
            }
            if (dims[1] === 'y0') {
                pointValue[1] = (clampPointValue0[1] > clampPointValue1[1]) ? pointValue1[1] : pointValue0[1];
            }
            else {
                pointValue[1] = (clampPointValue0[1] > clampPointValue1[1]) ? pointValue0[1] : pointValue1[1];
            }
            // Use the getMarkerPoisition
=======
            // Use the getMarkerPosition
>>>>>>> 67afcbd2
            point = seriesModel.getMarkerPosition(
                pointValue, dims, true
            );
        }
        else {
            const x = data.get(dims[0], idx) as number;
            const y = data.get(dims[1], idx) as number;
            const pt = [x, y];
            coordSys.clampData && coordSys.clampData(pt, pt);
            point = coordSys.dataToPoint(pt, true);
        }
        if (isCoordinateSystemType<Cartesian2D>(coordSys, 'cartesian2d')) {
            // TODO: TYPE ts@4.1 may still infer it as Axis instead of Axis2D. Not sure if it's a bug
            const xAxis = coordSys.getAxis('x') as Axis2D;
            const yAxis = coordSys.getAxis('y') as Axis2D;
            const x = data.get(dims[0], idx) as number;
            const y = data.get(dims[1], idx) as number;
            if (isInfinity(x)) {
                point[0] = xAxis.toGlobalCoord(xAxis.getExtent()[dims[0] === 'x0' ? 0 : 1]);
            }
            else if (isInfinity(y)) {
                point[1] = yAxis.toGlobalCoord(yAxis.getExtent()[dims[1] === 'y0' ? 0 : 1]);
            }
        }

        // Use x, y if has any
        if (!isNaN(xPx)) {
            point[0] = xPx;
        }
        if (!isNaN(yPx)) {
            point[1] = yPx;
        }
    }

    return point;
}

export const dimPermutations = [['x0', 'y0'], ['x1', 'y0'], ['x1', 'y1'], ['x0', 'y1']] as const;

class MarkAreaView extends MarkerView {

    static type = 'markArea';
    type = MarkAreaView.type;

    markerGroupMap: HashMap<MarkAreaDrawGroup>;

    updateTransform(markAreaModel: MarkAreaModel, ecModel: GlobalModel, api: ExtensionAPI) {
        ecModel.eachSeries(function (seriesModel) {
            const maModel = MarkerModel.getMarkerModelFromSeries(seriesModel, 'markArea') as MarkAreaModel;
            if (maModel) {
                const areaData = maModel.getData();
                areaData.each(function (idx) {
                    const points = map(dimPermutations, function (dim) {
                        return getSingleMarkerEndPoint(areaData, idx, dim, seriesModel, api);
                    });
                    // Layout
                    areaData.setItemLayout(idx, points);
                    const el = areaData.getItemGraphicEl(idx) as graphic.Polygon;
                    el.setShape('points', points);
                });
            }
        }, this);
    }

    renderSeries(
        seriesModel: SeriesModel,
        maModel: MarkAreaModel,
        ecModel: GlobalModel,
        api: ExtensionAPI
    ) {
        const coordSys = seriesModel.coordinateSystem;
        const seriesId = seriesModel.id;
        const seriesData = seriesModel.getData();

        const areaGroupMap = this.markerGroupMap;
        const polygonGroup = areaGroupMap.get(seriesId)
            || areaGroupMap.set(seriesId, {group: new graphic.Group()});

        this.group.add(polygonGroup.group);
        this.markKeep(polygonGroup);

        const areaData = createList(coordSys, seriesModel, maModel);

        // Line data for tooltip and formatter
        maModel.setData(areaData);

        // Update visual and layout of line
        areaData.each(function (idx) {
            // Layout
            const points = map(dimPermutations, function (dim) {
                return getSingleMarkerEndPoint(areaData, idx, dim, seriesModel, api);
            });
            const xAxisScale = coordSys.getAxis('x').scale;
            const yAxisScale = coordSys.getAxis('y').scale;
            const xAxisExtent = xAxisScale.getExtent();
            const yAxisExtent = yAxisScale.getExtent();
            const xPointExtent = [xAxisScale.parse(areaData.get('x0', idx)), xAxisScale.parse(areaData.get('x1', idx))];
            const yPointExtent = [yAxisScale.parse(areaData.get('y0', idx)), yAxisScale.parse(areaData.get('y1', idx))];
            numberUtil.asc(xPointExtent);
            numberUtil.asc(yPointExtent);
            const overlapped = !(xAxisExtent[0] > xPointExtent[1] || xAxisExtent[1] < xPointExtent[0]
                                || yAxisExtent[0] > yPointExtent[1] || yAxisExtent[1] < yPointExtent[0]);
            // If none of the area is inside coordSys, allClipped is set to be true
            // in layout so that label will not be displayed. See #12591
            const allClipped = !overlapped;
            areaData.setItemLayout(idx, {
                points: points,
                allClipped: allClipped
            });


            const style = areaData.getItemModel<MarkAreaMergedItemOption>(idx).getModel('itemStyle').getItemStyle();
            const color = getVisualFromData(seriesData, 'color') as ZRColor;
            if (!style.fill) {
                style.fill = color;
                if (isString(style.fill)) {
                    style.fill = colorUtil.modifyAlpha(style.fill, 0.4);
                }
            }
            if (!style.stroke) {
                style.stroke = color;
            }
            // Visual
            areaData.setItemVisual(idx, 'style', style);
        });


        areaData.diff(inner(polygonGroup).data)
            .add(function (idx) {
                const layout = areaData.getItemLayout(idx);
                if (!layout.allClipped) {
                    const polygon = new graphic.Polygon({
                        shape: {
                            points: layout.points
                        }
                    });
                    areaData.setItemGraphicEl(idx, polygon);
                    polygonGroup.group.add(polygon);
                }
            })
            .update(function (newIdx, oldIdx) {
                let polygon = inner(polygonGroup).data.getItemGraphicEl(oldIdx) as graphic.Polygon;
                const layout = areaData.getItemLayout(newIdx);
                if (!layout.allClipped) {
                    if (polygon) {
                        graphic.updateProps(polygon, {
                            shape: {
                                points: layout.points
                            }
                        }, maModel, newIdx);
                    }
                    else {
                        polygon = new graphic.Polygon({
                            shape: {
                                points: layout.points
                            }
                        });
                    }
                    areaData.setItemGraphicEl(newIdx, polygon);
                    polygonGroup.group.add(polygon);
                }
                else if (polygon) {
                    polygonGroup.group.remove(polygon);
                }
            })
            .remove(function (idx) {
                const polygon = inner(polygonGroup).data.getItemGraphicEl(idx);
                polygonGroup.group.remove(polygon);
            })
            .execute();

        areaData.eachItemGraphicEl(function (polygon: graphic.Polygon, idx) {
            const itemModel = areaData.getItemModel<MarkAreaMergedItemOption>(idx);
            const style = areaData.getItemVisual(idx, 'style');
            polygon.useStyle(areaData.getItemVisual(idx, 'style'));

            setLabelStyle(
                polygon, getLabelStatesModels(itemModel),
                {
                    labelFetcher: maModel,
                    labelDataIndex: idx,
                    defaultText: areaData.getName(idx) || '',
                    inheritColor: isString(style.fill)
                        ? colorUtil.modifyAlpha(style.fill, 1) : '#000'
                }
            );

            setStatesStylesFromModel(polygon, itemModel);

            toggleHoverEmphasis(polygon, null, null, itemModel.get(['emphasis', 'disabled']));

            getECData(polygon).dataModel = maModel;
        });

        inner(polygonGroup).data = areaData;

        polygonGroup.group.silent = maModel.get('silent') || seriesModel.get('silent');
    }
}

function createList(
    coordSys: CoordinateSystem,
    seriesModel: SeriesModel,
    maModel: MarkAreaModel
) {

    let areaData: SeriesData<MarkAreaModel>;
    let dataDims: SeriesDimensionDefine[];
    const dims = ['x0', 'y0', 'x1', 'y1'];
    if (coordSys) {
        const coordDimsInfos: SeriesDimensionDefine[] = map(coordSys && coordSys.dimensions, function (coordDim) {
            const data = seriesModel.getData();
            const info = data.getDimensionInfo(
                data.mapDimension(coordDim)
            ) || {};
            // In map series data don't have lng and lat dimension. Fallback to same with coordSys
            return extend(extend({}, info), {
                name: coordDim,
                // DON'T use ordinalMeta to parse and collect ordinal.
                ordinalMeta: null
            });
        });
        dataDims = map(dims, (dim, idx) => ({
            name: dim,
            type: coordDimsInfos[idx % 2].type
        }));
        areaData = new SeriesData(dataDims, maModel);
    }
    else {
        dataDims = [{
            name: 'value',
            type: 'float'
        }];
        areaData = new SeriesData(dataDims, maModel);
    }

    let optData = map(maModel.get('data'), curry(
        markAreaTransform, seriesModel, coordSys, maModel
    ));
    if (coordSys) {
        optData = filter(
            optData, curry(markAreaFilter, coordSys)
        );
    }

    const dimValueGetter: markerHelper.MarkerDimValueGetter<MarkAreaMergedItemOption> = coordSys
        ? function (item, dimName, dataIndex, dimIndex) {
            // TODO should convert to ParsedValue?
            const rawVal = item.coord[Math.floor(dimIndex / 2)][dimIndex % 2];
            return parseDataValue(rawVal, dataDims[dimIndex]);
        }
        : function (item, dimName, dataIndex, dimIndex) {
            return parseDataValue(item.value, dataDims[dimIndex]);
        };
    areaData.initData(optData, null, dimValueGetter);
    areaData.hasItemOption = true;
    return areaData;
}

export default MarkAreaView;<|MERGE_RESOLUTION|>--- conflicted
+++ resolved
@@ -164,7 +164,6 @@
     else {
         // Chart like bar may have there own marker positioning logic
         if (seriesModel.getMarkerPosition) {
-<<<<<<< HEAD
             //Consider the case that user input the right-bottom point first
             //Pick the larger x and y as 'x1' and 'y1'
             const pointValue0 = data.getValues(['x0', 'y0'], idx);
@@ -185,9 +184,6 @@
                 pointValue[1] = (clampPointValue0[1] > clampPointValue1[1]) ? pointValue0[1] : pointValue1[1];
             }
             // Use the getMarkerPoisition
-=======
-            // Use the getMarkerPosition
->>>>>>> 67afcbd2
             point = seriesModel.getMarkerPosition(
                 pointValue, dims, true
             );
